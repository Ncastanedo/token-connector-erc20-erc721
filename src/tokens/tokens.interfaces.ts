--- conflicted
+++ resolved
@@ -84,6 +84,10 @@
   @ApiProperty()
   @IsDefined()
   address: string;
+
+  @ApiProperty()
+  @IsOptional()
+  withData?: boolean;
 }
 
 export class TokenPool {
@@ -105,14 +109,7 @@
 
   @ApiProperty({ description: contractConfigDescription })
   @IsDefined()
-<<<<<<< HEAD
-  config: {
-    address: string;
-    withData?: boolean;
-  };
-=======
   config: TokenPoolConfig;
->>>>>>> 29a468d3
 
   @ApiProperty()
   @IsOptional()
