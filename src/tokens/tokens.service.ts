--- conflicted
+++ resolved
@@ -53,12 +53,6 @@
   TokenTransferEvent,
   TokenType,
 } from './tokens.interfaces';
-<<<<<<< HEAD
-import { decodeHex, encodeHex, packSubscriptionName, unpackSubscriptionName } from './tokens.util';
-
-export const standardAbiMap = {
-  ERC20NoData: ERC20NoDataABI.abi,
-=======
 import {
   decodeHex,
   encodeHex,
@@ -69,23 +63,19 @@
 } from './tokens.util';
 
 export const abiTypeMap = {
->>>>>>> 29a468d3
+  ERC20NoData: ERC20NoDataABI.abi,
   ERC20WithData: ERC20WithDataABI.abi,
   ERC721NoData: ERC721NoDataABI.abi,
   ERC721WithData: ERC721WithDataABI.abi,
 };
 
-<<<<<<< HEAD
-const standardMethodMap = {
+const abiMethodMap = {
   ERC20NoData: {
     MINT: 'mint',
     TRANSFER: 'transferFrom',
     BURN: 'burn',
     TRANSFEREVENT: 'Transfer',
   },
-=======
-const abiMethodMap = {
->>>>>>> 29a468d3
   ERC20WithData: {
     MINT: 'mintWithData',
     TRANSFER: 'transferWithData',
@@ -258,15 +248,11 @@
   }
 
   async createPool(dto: TokenPool): Promise<TokenPoolEvent> {
-    const schema = dto.type === TokenType.FUNGIBLE ? 'ERC20WithData' : 'ERC721WithData';
+    const schema = this.getTokenStandard(dto.type, dto.config.withData);
     const poolId: ITokenPool = {
       address: dto.config.address,
-<<<<<<< HEAD
-      standard: this.getTokenStandard(dto.type, dto.config.withData),
-=======
-      schema: schema,
->>>>>>> 29a468d3
       type: dto.type,
+      schema,
     };
     if (!this.validatePoolId(poolId)) {
       throw new BadRequestException('Invalid Pool ID');
@@ -327,7 +313,6 @@
     );
 
     const nameAndSymbol = await this.queryPool(poolId);
-
     const tokenPoolEvent: TokenPoolEvent = {
       poolId: dto.poolId,
       standard: poolId.type === TokenType.FUNGIBLE ? 'ERC20' : 'ERC721',
@@ -345,20 +330,15 @@
   }
 
   async mint(dto: TokenMint): Promise<AsyncResponse> {
-<<<<<<< HEAD
-    const validPoolId: ITokenPool = this.validatePoolId(new URLSearchParams(dto.poolId));
-    const encodedPoolId = new URLSearchParams(dto.poolId);
-    const methodAbi = this.getMethodAbi(encodedPoolId, 'MINT');
-    const params = [dto.to, this.getAmountOrTokenID(dto, validPoolId.type)];
-    validPoolId.standard.includes('WithData') && params.push(encodeHex(dto.data ?? ''));
-=======
     const poolId = unpackPoolId(dto.poolId);
     if (!this.validatePoolId(poolId)) {
       throw new BadRequestException('Invalid Pool ID');
     }
 
     const methodAbi = this.getMethodAbi(poolId, 'MINT');
->>>>>>> 29a468d3
+    const params = [dto.to, this.getAmountOrTokenID(dto, poolId.type)];
+    poolId.schema.includes('WithData') && params.push(encodeHex(dto.data ?? ''));
+
     const response = await lastValueFrom(
       this.http.post<EthConnectAsyncResponse>(
         `${this.baseUrl}`,
@@ -369,11 +349,7 @@
           from: dto.signer,
           to: poolId.address,
           method: methodAbi,
-<<<<<<< HEAD
           params,
-=======
-          params: [dto.to, this.getAmountOrTokenID(dto, poolId.type), encodeHex(dto.data ?? '')],
->>>>>>> 29a468d3
         } as EthConnectMsgRequest,
         this.postOptions(dto.signer, dto.requestId),
       ),
@@ -383,19 +359,15 @@
   }
 
   async transfer(dto: TokenTransfer): Promise<AsyncResponse> {
-<<<<<<< HEAD
-    const validPoolId: ITokenPool = this.validatePoolId(new URLSearchParams(dto.poolId));
-    const methodAbi = this.getMethodAbi(new URLSearchParams(dto.poolId), 'TRANSFER');
-    const params = [dto.from, dto.to, this.getAmountOrTokenID(dto, validPoolId.type)];
-    validPoolId.standard.includes('WithData') && params.push(encodeHex(dto.data ?? ''));
-=======
     const poolId = unpackPoolId(dto.poolId);
     if (!this.validatePoolId(poolId)) {
       throw new BadRequestException('Invalid Pool ID');
     }
 
     const methodAbi = this.getMethodAbi(poolId, 'TRANSFER');
->>>>>>> 29a468d3
+    const params = [dto.from, dto.to, this.getAmountOrTokenID(dto, poolId.type)];
+    poolId.schema.includes('WithData') && params.push(encodeHex(dto.data ?? ''));
+
     const response = await lastValueFrom(
       this.http.post<EthConnectAsyncResponse>(
         `${this.baseUrl}`,
@@ -406,16 +378,7 @@
           from: dto.signer,
           to: poolId.address,
           method: methodAbi,
-<<<<<<< HEAD
           params,
-=======
-          params: [
-            dto.from,
-            dto.to,
-            this.getAmountOrTokenID(dto, poolId.type),
-            encodeHex(dto.data ?? ''),
-          ],
->>>>>>> 29a468d3
         } as EthConnectMsgRequest,
         this.postOptions(dto.signer, dto.requestId),
       ),
@@ -424,19 +387,15 @@
   }
 
   async burn(dto: TokenBurn): Promise<AsyncResponse> {
-<<<<<<< HEAD
-    const validPoolId: ITokenPool = this.validatePoolId(new URLSearchParams(dto.poolId));
-    const methodAbi = this.getMethodAbi(new URLSearchParams(dto.poolId), 'BURN');
-    const params = [dto.from, this.getAmountOrTokenID(dto, validPoolId.type)];
-    validPoolId.standard.includes('WithData') && params.push(encodeHex(dto.data ?? ''));
-=======
     const poolId = unpackPoolId(dto.poolId);
     if (!this.validatePoolId(poolId)) {
       throw new BadRequestException('Invalid Pool ID');
     }
 
     const methodAbi = this.getMethodAbi(poolId, 'BURN');
->>>>>>> 29a468d3
+    const params = [dto.from, this.getAmountOrTokenID(dto, poolId.type)];
+    poolId.schema.includes('WithData') && params.push(encodeHex(dto.data ?? ''));
+
     const response = await lastValueFrom(
       this.http.post<EthConnectAsyncResponse>(
         `${this.baseUrl}`,
@@ -447,11 +406,7 @@
           from: dto.signer,
           to: poolId.address,
           method: methodAbi,
-<<<<<<< HEAD
           params,
-=======
-          params: [dto.from, this.getAmountOrTokenID(dto, poolId.type), encodeHex(dto.data ?? '')],
->>>>>>> 29a468d3
         } as EthConnectMsgRequest,
         this.postOptions(dto.signer, dto.requestId),
       ),
