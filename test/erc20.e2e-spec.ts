--- conflicted
+++ resolved
@@ -57,22 +57,15 @@
 const TX = 'tx123';
 const NAME = 'abcTest';
 const SYMBOL = 'abc';
-<<<<<<< HEAD
-const ERC20_NO_DATA_STANDARD = 'ERC20NoData';
-const ERC20_NO_DATA_POOL_ID = `address=${CONTRACT_ADDRESS}&standard=${ERC20_NO_DATA_STANDARD}&type=${TokenType.FUNGIBLE}`;
-const ERC20_WITH_DATA_STANDARD = 'ERC20WithData';
-const ERC20_WITH_DATA_POOL_ID = `address=${CONTRACT_ADDRESS}&standard=${ERC20_WITH_DATA_STANDARD}&type=${TokenType.FUNGIBLE}`;
+
+const ERC20_NO_DATA_SCHEMA = 'ERC20NoData';
+const ERC20_NO_DATA_POOL_ID = `address=${CONTRACT_ADDRESS}&schema=${ERC20_NO_DATA_SCHEMA}&type=${TokenType.FUNGIBLE}`;
+const ERC20_WITH_DATA_SCHEMA = 'ERC20WithData';
+const ERC20_WITH_DATA_POOL_ID = `address=${CONTRACT_ADDRESS}&schema=${ERC20_WITH_DATA_SCHEMA}&type=${TokenType.FUNGIBLE}`;
 
 const MINT_NO_DATA = 'mint';
 const TRANSFER_NO_DATA = 'transferFrom';
 const BURN_NO_DATA = 'burn';
-=======
-const ERC20_SCHEMA = 'ERC20WithData';
-const ERC20_POOL_ID = `address=${CONTRACT_ADDRESS}&schema=${ERC20_SCHEMA}&type=${TokenType.FUNGIBLE}`;
-const ERC721_SCHEMA = 'ERC721WithData';
-const ERC721_POOL_ID = `address=${CONTRACT_ADDRESS}&schema=${ERC721_SCHEMA}&type=${TokenType.NONFUNGIBLE}`;
-
->>>>>>> 29a468d3
 const MINT_WITH_DATA = 'mintWithData';
 const TRANSFER_WITH_DATA = 'transferWithData';
 const BURN_WITH_DATA = 'burnWithData';
@@ -111,6 +104,20 @@
     getSubscription: jest.fn(),
   };
 
+  const mockNameAndSymbolQuery = () => {
+    http.post
+      .mockReturnValueOnce(
+        new FakeObservable(<EthConnectReturn>{
+          output: NAME,
+        }),
+      )
+      .mockReturnValueOnce(
+        new FakeObservable(<EthConnectReturn>{
+          output: SYMBOL,
+        }),
+      );
+  };
+
   beforeEach(async () => {
     http = {
       get: jest.fn(),
@@ -144,7 +151,6 @@
     await app.close();
   });
 
-<<<<<<< HEAD
   describe('ERC20WithData', () => {
     it('Create pool - unrecognized fields', async () => {
       const request = {
@@ -158,50 +164,23 @@
         isBestPool: true, // will be stripped but will not cause an error
       };
 
-      const expectedResponse: TokenPoolEvent = expect.objectContaining({
-        data: `{"tx":${TX}}`,
-        poolId: `address=${CONTRACT_ADDRESS}&standard=${ERC20_WITH_DATA_STANDARD}&type=${TokenType.FUNGIBLE}`,
-        standard: ERC20_WITH_DATA_STANDARD,
+      const expectedResponse = expect.objectContaining(<TokenPoolEvent>{
+        data: `{"tx":${TX}}`,
+        poolId: `address=${CONTRACT_ADDRESS}&schema=${ERC20_WITH_DATA_SCHEMA}&type=${TokenType.FUNGIBLE}`,
+        standard: 'ERC20',
         timestamp: expect.any(String),
         type: TokenType.FUNGIBLE,
+        symbol: SYMBOL,
+        info: {
+          name: NAME,
+          address: CONTRACT_ADDRESS,
+          schema: ERC20_WITH_DATA_SCHEMA,
+        },
       });
-=======
-  it('Create pool - unrecognized fields', async () => {
-    const request = {
-      type: TokenType.FUNGIBLE,
-      requestId: REQUEST,
-      signer: IDENTITY,
-      data: `{"tx":${TX}}`,
-      config: { address: CONTRACT_ADDRESS },
-      name: NAME,
-      symbol: SYMBOL,
-      isBestPool: true, // will be stripped but will not cause an error
-    };
-
-    const expectedResponse: TokenPoolEvent = expect.objectContaining({
-      data: `{"tx":${TX}}`,
-      poolId: `address=${CONTRACT_ADDRESS}&schema=${ERC20_SCHEMA}&type=${TokenType.FUNGIBLE}`,
-      standard: 'ERC20',
-      timestamp: expect.any(String),
-      type: TokenType.FUNGIBLE,
-    });
-
-    http.get = jest.fn(() => new FakeObservable(expectedResponse));
-    http.post.mockImplementation((uri, options) => {
-      switch (options.method.name) {
-        case 'name':
-          return new FakeObservable(<EthConnectReturn>{ output: NAME });
-        case 'symbol':
-          return new FakeObservable(<EthConnectReturn>{ output: SYMBOL });
-        default:
-          throw new Error('Unknown "post" call: ' + JSON.stringify(options));
-      }
-    });
->>>>>>> 29a468d3
-
+
+      mockNameAndSymbolQuery();
       http.get = jest.fn(() => new FakeObservable(expectedResponse));
 
-<<<<<<< HEAD
       const response = await server.post('/createpool').send(request).expect(200);
       expect(response.body).toEqual(expectedResponse);
     });
@@ -238,194 +217,21 @@
         symbol: SYMBOL,
       };
 
-      const expectedResponse: TokenPoolEvent = expect.objectContaining({
-        data: `{"tx":${TX}}`,
-        poolId: `address=${CONTRACT_ADDRESS}&standard=${ERC20_WITH_DATA_STANDARD}&type=${TokenType.FUNGIBLE}`,
-        standard: ERC20_WITH_DATA_STANDARD,
+      const expectedResponse = expect.objectContaining(<TokenPoolEvent>{
+        data: `{"tx":${TX}}`,
+        poolId: `address=${CONTRACT_ADDRESS}&schema=${ERC20_WITH_DATA_SCHEMA}&type=${TokenType.FUNGIBLE}`,
+        standard: 'ERC20',
         timestamp: expect.any(String),
         type: TokenType.FUNGIBLE,
+        symbol: SYMBOL,
+        info: {
+          name: NAME,
+          address: CONTRACT_ADDRESS,
+          schema: ERC20_WITH_DATA_SCHEMA,
+        },
       });
-=======
-  it('Create ERC20 pool - correct fields', async () => {
-    const request: TokenPool = {
-      type: TokenType.FUNGIBLE,
-      requestId: REQUEST,
-      signer: IDENTITY,
-      data: `{"tx":${TX}}`,
-      config: { address: CONTRACT_ADDRESS },
-      name: NAME,
-      symbol: SYMBOL,
-    };
-
-    const expectedResponse: TokenPoolEvent = expect.objectContaining({
-      data: `{"tx":${TX}}`,
-      poolId: `address=${CONTRACT_ADDRESS}&schema=${ERC20_SCHEMA}&type=${TokenType.FUNGIBLE}`,
-      standard: 'ERC20',
-      timestamp: expect.any(String),
-      type: TokenType.FUNGIBLE,
-    });
-
-    http.get = jest.fn(() => new FakeObservable(expectedResponse));
-    http.post.mockImplementation((uri, options) => {
-      switch (options.method.name) {
-        case 'name':
-          return new FakeObservable(<EthConnectReturn>{ output: NAME });
-        case 'symbol':
-          return new FakeObservable(<EthConnectReturn>{ output: SYMBOL });
-        default:
-          throw new Error('Unknown "post" call: ' + JSON.stringify(options));
-      }
-    });
-
-    const response = await server.post('/createpool').send(request).expect(200);
-    expect(response.body).toEqual(expectedResponse);
-  });
-
-  it('Create ERC721 pool - correct fields', async () => {
-    const request: TokenPool = {
-      type: TokenType.NONFUNGIBLE,
-      requestId: REQUEST,
-      signer: IDENTITY,
-      data: `{"tx":${TX}}`,
-      config: { address: CONTRACT_ADDRESS },
-      name: NAME,
-      symbol: SYMBOL,
-    };
-
-    const expectedResponse: TokenPoolEvent = expect.objectContaining({
-      data: `{"tx":${TX}}`,
-      poolId: `address=${CONTRACT_ADDRESS}&schema=${ERC721_SCHEMA}&type=${TokenType.NONFUNGIBLE}`,
-      standard: 'ERC721',
-      timestamp: expect.any(String),
-      type: TokenType.NONFUNGIBLE,
-    });
-
-    http.get = jest.fn(() => new FakeObservable(expectedResponse));
-    http.post.mockImplementation((uri, options) => {
-      switch (options.method.name) {
-        case 'name':
-          return new FakeObservable(<EthConnectReturn>{ output: NAME });
-        case 'symbol':
-          return new FakeObservable(<EthConnectReturn>{ output: SYMBOL });
-        default:
-          throw new Error('Unknown "post" call: ' + JSON.stringify(options));
-      }
-    });
-
-    const response = await server.post('/createpool').send(request).expect(200);
-    expect(response.body).toEqual(expectedResponse);
-  });
-
-  it('Create pool - invalid type', async () => {
-    const request: TokenPool = {
-      type: 'funkible' as TokenType,
-      requestId: REQUEST,
-      signer: IDENTITY,
-      data: `{"tx":${TX}}`,
-      config: { address: CONTRACT_ADDRESS },
-      name: NAME,
-      symbol: SYMBOL,
-    };
-
-    const response = {
-      statusCode: 400,
-      message: ['type must be a valid enum value'],
-      error: 'Bad Request',
-    };
-
-    http.post = jest.fn(() => new FakeObservable(response));
-    await server.post('/createpool').send(request).expect(400).expect(response);
-  });
-
-  it('Mint ERC20 token', async () => {
-    const request: TokenMint = {
-      amount: '20',
-      signer: IDENTITY,
-      poolId: ERC20_POOL_ID,
-      to: '0x123',
-    };
-
-    const mockEthConnectRequest: EthConnectMsgRequest = {
-      headers: {
-        type: 'SendTransaction',
-      },
-      from: IDENTITY,
-      to: CONTRACT_ADDRESS,
-      method: abiMethodMap.ERC20WithData.find(abi => abi.name === MINT_WITH_DATA) as IAbiMethod,
-      params: ['0x123', '20', '0x00'],
-    };
-
-    const response: EthConnectAsyncResponse = {
-      id: 'responseId',
-      sent: true,
-    };
-
-    http.post = jest.fn(() => new FakeObservable(response));
-
-    await server.post('/mint').send(request).expect(202).expect({ id: 'responseId' });
-
-    expect(http.post).toHaveBeenCalledTimes(1);
-    expect(http.post).toHaveBeenCalledWith(BASE_URL, mockEthConnectRequest, OPTIONS);
-  });
-
-  it('Mint ERC721 token', async () => {
-    const request: TokenMint = {
-      tokenIndex: '721',
-      signer: IDENTITY,
-      poolId: ERC721_POOL_ID,
-      to: '0x123',
-    };
-
-    const mockEthConnectRequest: EthConnectMsgRequest = {
-      headers: {
-        type: 'SendTransaction',
-      },
-      from: IDENTITY,
-      to: CONTRACT_ADDRESS,
-      method: abiMethodMap.ERC721WithData.find(abi => abi.name === MINT_WITH_DATA) as IAbiMethod,
-      params: ['0x123', '721', '0x00'],
-    };
-
-    const response: EthConnectAsyncResponse = {
-      id: 'responseId',
-      sent: true,
-    };
-
-    http.post = jest.fn(() => new FakeObservable(response));
-
-    await server.post('/mint').send(request).expect(202).expect({ id: 'responseId' });
-
-    expect(http.post).toHaveBeenCalledTimes(1);
-    expect(http.post).toHaveBeenCalledWith(BASE_URL, mockEthConnectRequest, OPTIONS);
-  });
-
-  it('Transfer ERC20 token', async () => {
-    const request: TokenTransfer = {
-      amount: '20',
-      signer: IDENTITY,
-      poolId: ERC20_POOL_ID,
-      to: '0x123',
-      from: IDENTITY,
-    };
-
-    const mockEthConnectRequest: EthConnectMsgRequest = {
-      headers: {
-        type: 'SendTransaction',
-      },
-      from: IDENTITY,
-      to: CONTRACT_ADDRESS,
-      method: abiMethodMap.ERC20WithData.find(abi => abi.name === TRANSFER_WITH_DATA) as IAbiMethod,
-      params: [IDENTITY, '0x123', '20', '0x00'],
-    };
-
-    const response: EthConnectAsyncResponse = {
-      id: 'responseId',
-      sent: true,
-    };
-
-    http.post = jest.fn(() => new FakeObservable(response));
->>>>>>> 29a468d3
-
+
+      mockNameAndSymbolQuery();
       http.get = jest.fn(() => new FakeObservable(expectedResponse));
 
       const response = await server.post('/createpool').send(request).expect(200);
@@ -443,29 +249,22 @@
         symbol: SYMBOL,
       };
 
-      const expectedResponse: TokenPoolEvent = expect.objectContaining({
-        data: `{"tx":${TX}}`,
-        poolId: `address=${CONTRACT_ADDRESS}&standard=${ERC20_WITH_DATA_STANDARD}&type=${TokenType.FUNGIBLE}`,
-        standard: ERC20_WITH_DATA_STANDARD,
+      const expectedResponse = expect.objectContaining(<TokenPoolEvent>{
+        data: `{"tx":${TX}}`,
+        poolId: `address=${CONTRACT_ADDRESS}&schema=${ERC20_WITH_DATA_SCHEMA}&type=${TokenType.FUNGIBLE}`,
+        standard: 'ERC20',
         timestamp: expect.any(String),
         type: TokenType.FUNGIBLE,
+        symbol: SYMBOL,
+        info: {
+          name: NAME,
+          address: CONTRACT_ADDRESS,
+          schema: ERC20_WITH_DATA_SCHEMA,
+        },
       });
 
-<<<<<<< HEAD
+      mockNameAndSymbolQuery();
       http.get = jest.fn(() => new FakeObservable(expectedResponse));
-=======
-    const mockEthConnectRequest: EthConnectMsgRequest = {
-      headers: {
-        type: 'SendTransaction',
-      },
-      from: IDENTITY,
-      to: CONTRACT_ADDRESS,
-      method: abiMethodMap.ERC721WithData.find(
-        abi => abi.name === TRANSFER_WITH_DATA,
-      ) as IAbiMethod,
-      params: [IDENTITY, '0x123', '721', '0x00'],
-    };
->>>>>>> 29a468d3
 
       const response = await server.post('/createpool').send(request).expect(200);
       expect(response.body).toEqual(expectedResponse);
@@ -485,7 +284,7 @@
         },
         from: IDENTITY,
         to: CONTRACT_ADDRESS,
-        method: standardAbiMap.ERC20WithData.find(abi => abi.name === MINT_WITH_DATA) as IAbiMethod,
+        method: abiMethodMap.ERC20WithData.find(abi => abi.name === MINT_WITH_DATA) as IAbiMethod,
         params: ['0x123', '20', '0x00'],
       };
 
@@ -517,7 +316,7 @@
         },
         from: IDENTITY,
         to: CONTRACT_ADDRESS,
-        method: standardAbiMap.ERC20WithData.find(
+        method: abiMethodMap.ERC20WithData.find(
           abi => abi.name === TRANSFER_WITH_DATA,
         ) as IAbiMethod,
         params: [IDENTITY, '0x123', '20', '0x00'],
@@ -550,7 +349,7 @@
         },
         from: IDENTITY,
         to: CONTRACT_ADDRESS,
-        method: standardAbiMap.ERC20WithData.find(abi => abi.name === BURN_WITH_DATA) as IAbiMethod,
+        method: abiMethodMap.ERC20WithData.find(abi => abi.name === BURN_WITH_DATA) as IAbiMethod,
         params: [IDENTITY, '20', '0x00'],
       };
 
@@ -568,7 +367,6 @@
     });
   });
 
-<<<<<<< HEAD
   describe('ERC20NoData', () => {
     it('Create pool - unrecognized fields', async () => {
       const request = {
@@ -582,38 +380,21 @@
         isBestPool: true, // will be stripped but will not cause an error
       };
 
-      const expectedResponse: TokenPoolEvent = expect.objectContaining({
-        data: `{"tx":${TX}}`,
-        poolId: `address=${CONTRACT_ADDRESS}&standard=${ERC20_NO_DATA_STANDARD}&type=${TokenType.FUNGIBLE}`,
-        standard: ERC20_NO_DATA_STANDARD,
+      const expectedResponse = expect.objectContaining(<TokenPoolEvent>{
+        data: `{"tx":${TX}}`,
+        poolId: `address=${CONTRACT_ADDRESS}&schema=${ERC20_NO_DATA_SCHEMA}&type=${TokenType.FUNGIBLE}`,
+        standard: 'ERC20',
         timestamp: expect.any(String),
         type: TokenType.FUNGIBLE,
+        symbol: SYMBOL,
+        info: {
+          name: NAME,
+          address: CONTRACT_ADDRESS,
+          schema: ERC20_NO_DATA_SCHEMA,
+        },
       });
-=======
-  it('Burn ERC20 token', async () => {
-    const request: TokenBurn = {
-      amount: '20',
-      signer: IDENTITY,
-      poolId: ERC20_POOL_ID,
-      from: IDENTITY,
-    };
-
-    const mockEthConnectRequest: EthConnectMsgRequest = {
-      headers: {
-        type: 'SendTransaction',
-      },
-      from: IDENTITY,
-      to: CONTRACT_ADDRESS,
-      method: abiMethodMap.ERC20WithData.find(abi => abi.name === BURN_WITH_DATA) as IAbiMethod,
-      params: [IDENTITY, '20', '0x00'],
-    };
-
-    const response: EthConnectAsyncResponse = {
-      id: 'responseId',
-      sent: true,
-    };
->>>>>>> 29a468d3
-
+
+      mockNameAndSymbolQuery();
       http.get = jest.fn(() => new FakeObservable(expectedResponse));
 
       const response = await server.post('/createpool').send(request).expect(200);
@@ -637,7 +418,6 @@
         error: 'Bad Request',
       };
 
-      http.post = jest.fn(() => new FakeObservable(response));
       await server.post('/createpool').send(request).expect(400).expect(response);
     });
 
@@ -652,27 +432,22 @@
         symbol: SYMBOL,
       };
 
-      const expectedResponse: TokenPoolEvent = expect.objectContaining({
-        data: `{"tx":${TX}}`,
-        poolId: `address=${CONTRACT_ADDRESS}&standard=${ERC20_NO_DATA_STANDARD}&type=${TokenType.FUNGIBLE}`,
-        standard: ERC20_NO_DATA_STANDARD,
+      const expectedResponse = expect.objectContaining(<TokenPoolEvent>{
+        data: `{"tx":${TX}}`,
+        poolId: `address=${CONTRACT_ADDRESS}&schema=${ERC20_NO_DATA_SCHEMA}&type=${TokenType.FUNGIBLE}`,
+        standard: 'ERC20',
         timestamp: expect.any(String),
         type: TokenType.FUNGIBLE,
+        symbol: SYMBOL,
+        info: {
+          name: NAME,
+          address: CONTRACT_ADDRESS,
+          schema: ERC20_NO_DATA_SCHEMA,
+        },
       });
 
-<<<<<<< HEAD
+      mockNameAndSymbolQuery();
       http.get = jest.fn(() => new FakeObservable(expectedResponse));
-=======
-    const mockEthConnectRequest: EthConnectMsgRequest = {
-      headers: {
-        type: 'SendTransaction',
-      },
-      from: IDENTITY,
-      to: CONTRACT_ADDRESS,
-      method: abiMethodMap.ERC721WithData.find(abi => abi.name === BURN_WITH_DATA) as IAbiMethod,
-      params: [IDENTITY, '721', '0x00'],
-    };
->>>>>>> 29a468d3
 
       const response = await server.post('/createpool').send(request).expect(200);
       expect(response.body).toEqual(expectedResponse);
@@ -692,7 +467,7 @@
         },
         from: IDENTITY,
         to: CONTRACT_ADDRESS,
-        method: standardAbiMap.ERC20NoData.find(abi => abi.name === MINT_NO_DATA) as IAbiMethod,
+        method: abiMethodMap.ERC20NoData.find(abi => abi.name === MINT_NO_DATA) as IAbiMethod,
         params: ['0x123', '20'],
       };
 
@@ -724,7 +499,7 @@
         },
         from: IDENTITY,
         to: CONTRACT_ADDRESS,
-        method: standardAbiMap.ERC20NoData.find(abi => abi.name === TRANSFER_NO_DATA) as IAbiMethod,
+        method: abiMethodMap.ERC20NoData.find(abi => abi.name === TRANSFER_NO_DATA) as IAbiMethod,
         params: [IDENTITY, '0x123', '20'],
       };
 
@@ -755,7 +530,7 @@
         },
         from: IDENTITY,
         to: CONTRACT_ADDRESS,
-        method: standardAbiMap.ERC20NoData.find(abi => abi.name === BURN_NO_DATA) as IAbiMethod,
+        method: abiMethodMap.ERC20NoData.find(abi => abi.name === BURN_NO_DATA) as IAbiMethod,
         params: [IDENTITY, '20'],
       };
 
